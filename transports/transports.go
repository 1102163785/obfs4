--- conflicted
+++ resolved
@@ -88,12 +88,9 @@
 	Register(new(obfs3.Transport))
 	Register(new(obfs4.Transport))
 	Register(new(scramblesuit.Transport))
-
-<<<<<<< HEAD
-	return nil
-=======
 	for _, t := range Dust2.MakeTransports() {
 		Register(t)
 	}
->>>>>>> e5d569d7
+
+	return nil
 }